--- conflicted
+++ resolved
@@ -186,7 +186,6 @@
     #[serde(rename = "max.partition.fetch.bytes")]
     pub partition_fetch_bytes: usize,
 
-<<<<<<< HEAD
     /// This setting controls the visibility of transactional records.
     ///
     /// Here are the possible values (default is read_uncommitted):
@@ -198,7 +197,7 @@
     /// until we see all messages in a given transaction.
     #[serde(rename = "isolation.level")]
     pub isolation_level: IsolationLevel,
-=======
+
     /// The maximum amount of data the consumer should prefetch for records.
     #[serde(rename = "prefetch.low.watermark.bytes")]
     pub prefetch_low_watermark: usize,
@@ -206,7 +205,6 @@
     /// The maximum amount of data the consumer should prefetch for records.
     #[serde(rename = "prefetch.high.watermark.bytes")]
     pub prefetch_high_watermark: usize,
->>>>>>> 2b62a61e
 }
 
 impl Deref for ConsumerConfig {
@@ -241,12 +239,9 @@
             fetch_max_wait: DEFAULT_FETCH_MAX_WAIT_MILLIS,
             fetch_error_backoff: DEFAULT_FETCH_ERROR_BACKOFF_MILLIS,
             partition_fetch_bytes: DEFAULT_PARTITION_FETCH_BYTES,
-<<<<<<< HEAD
             isolation_level: DEFAULT_ISOLATION_LEVEL,
-=======
             prefetch_low_watermark: 0,
             prefetch_high_watermark: 0,
->>>>>>> 2b62a61e
         }
     }
 }
@@ -374,12 +369,9 @@
   "fetch.max.wait.ms": 500,
   "fetch.error.backoff.ms": 500,
   "max.partition.fetch.bytes": 1048576,
-<<<<<<< HEAD
-  "isolation.level": "read_uncommitted"
-=======
+  "isolation.level": "read_uncommitted",
   "prefetch.low.watermark.bytes": 0,
   "prefetch.high.watermark.bytes": 0
->>>>>>> 2b62a61e
 }"#;
 
         assert_eq!(serde_json::to_string_pretty(&config).unwrap(), json);
